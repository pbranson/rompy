import logging
from pathlib import Path
from typing import Any, Literal, Optional, Union

<<<<<<< HEAD
from pydantic import ConfigDict, Field, model_serializer, model_validator

from rompy.core import (BaseConfig, DataBlob, RompyBaseModel, Spectrum,
                        TimeRange)
=======
from pydantic import Field, model_serializer, model_validator

from rompy.core.config import BaseConfig
from rompy.core.data import DataBlob
from rompy.core.time import TimeRange
from rompy.core.types import RompyBaseModel, Spectrum
>>>>>>> 7fdf490d

# Import plotting functions
from .config_plotting import plot_sflux_spatial, plot_sflux_timeseries
from .config_plotting_boundary import (plot_boundary_points,
                                       plot_boundary_profile,
                                       plot_boundary_timeseries)
from .config_plotting_tides import (plot_tidal_boundaries, plot_tidal_dataset,
                                    plot_tidal_rose, plot_tidal_stations)
from .data import SCHISMData
from .grid import SCHISMGrid
from .interface import TimeInterface
from .namelists import NML
from .namelists.param import Param

logger = logging.getLogger(__name__)

HERE = Path(__file__).parent

CSIRO_TEMPLATE = str(Path(__file__).parent.parent / "templates" / "schismcsiro")
SCHISM_TEMPLATE = str(Path(__file__).parent.parent / "templates" / "schism")


class Inputs(RompyBaseModel):
    filewave: DataBlob | None = Field(
        None,
        description="TODO",
    )

    def get(self, staging_dir: Path):
        ret = {}
        for source in self:
            ret[source[0]] = source[1].get(staging_dir).name
        return ret

    def __str__(self):
        ret = ""
        for forcing in self:
            if forcing[1]:
                ret += f"\t{forcing[0]}: {forcing[1].source}\n"
        return ret


class SchismCSIROConfig(BaseConfig):
    model_type: Literal["schismcsiro"] = Field(
        "schismcsiro", description="The model type for SCHISM."
    )
    grid: SCHISMGrid = Field(description="The model grid")
    data: SCHISMData = Field(description="Model inputs")
    project: str = Field("WAXA", description="TODO")
    utc_start: int = Field(0, description="TODO")
    time_step: float = Field(120.0, description="TODO")
    msc2: int = Field(
        description="same as msc in .nml ... for consitency check between SCHISM and WWM",
        default=36,
    )
    mdc2: int = Field(description="same as mdc in .nml", default=36)
    ihfskip: float = Field(
        description="stack spool; every ihfskip steps will be put into 1_*, 2_*, etc... use 22320.0 for 31 days; 5040 for 7 days; 21600 for 30 days; 20880 for 29 days",
        default=720,
    )
    icou_elfe_wwm: int = Field(
        1,
        description="If WWM is used, set coupling/decoupling flag. Not used if USE_WWM is distabled in Makefile. 0: decoupled so 2 models will run independently; 1: full coupled (elevation, vel, and wind are all passed to WWM); 2: elevation and currents in wwm, no wave force in SCHISM; 3: no elevation and no currents in wwm, wave force in SCHISM; 4: elevation but no currents in wwm, wave force in SCHISM; 5: elevation but no currents in wwm, no wave force in SCHISM; 6: no elevation but currents in wwm, wave force in SCHISM; 7: no elevation but currents in wwm, no wave force in SCHISM; Note that all these parameters must be present in this file (even though not used).",
    )
    nstep_wwm: int = Field(
        3,
        description="call WWM every this many time steps. If /=1, consider using quasi-steady mode in WWM",
    )
    deltc: int = Field(360, description="TODO")
    h1_bcc: float = Field(
        50.0,
        description="Baroclinicity calculation in off/nearshore with iunder_deep=ibc=0. The 'below-bottom' gradient is zeroed out if h>=h2_bcc (i.e. like Z) or uses const extrap (i.e. like terrain-following) if h<=h1_bcc(<h2_bcc) (and linear transition in between based on local depth)",
    )
    h2_bcc: float = Field(
        100.0,
        description="Baroclinicity calculation in off/nearshore with iunder_deep=ibc=0. The 'below-bottom' gradient is zeroed out if h>=h2_bcc (i.e. like Z) or uses const extrap (i.e. like terrain-following) if h<=h1_bcc(<h2_bcc) (and linear transition in between based on local depth)",
    )
    h_bcc1: float = Field(
        default=100.0,
        description="Cut-off depth for cubic spline interpolation near bottom when computing horizontal gradients",
    )
    thetai: float = Field(0.8, description="Implicitness factor (0.5<thetai<=1).")
    iwbl: int = Field(
        0,
        description="wave boundary layer formulation (used only if USE_WMM and icou_elfe_wwm/=0 and nchi=1. If icou_elfe_wwm=0, set iwbl=0): 1-modified Grant-Madsen formulation; 2-Soulsby (1997)",
    )
    slam0: float = Field(
        120.0,
        description="Reference latitude for beta-plane approximation when ncor=1 (not used if ics=2)",
    )
    sfea0: float = Field(
        -29.0,
        description="Reference latitude for beta-plane approximation when ncor=1 (not used if ics=2)",
    )
    nchi: int = Field(-1, description="bottom friction")
    dzb_decayYN: str = Field("!", description="TODO")
    rlatitude: float = Field(-29, description="if ncor=-1")
    ic_elev: int = Field(
        0, description="elevation initial condition flag for cold start only"
    )
    inv_atm_bnd: int = Field(1, description="TODO")
    ibtrack_openbndYN: str = Field("!", description="TODO")
    iwindoffYN: str = Field("!", description="TODO")
    iwind_form: int = Field(
        1,
        description="Needed if nws/=0   !usually use -1, trialling -2 to see if makes a difference",
    )
    sav_cdYN: str = Field("!", description="Save current direction (T/F)")
    iout_sta: int = Field(0, description="Station output option")
    lindsprdeg: str = Field(
        "F", description="Linear interpolation of directional spread (T/F)"
    )
    wbdm: int = Field(90, description="Wave boundary data mode (1-4)")
    extrapYN: str = Field("!", description="Extrapolation of wave boundary data (T/F)")
    extrap: str = Field("T", description="Extrapolation of wave boundary data (T/F)")
    windYN: str = Field("!", description="Wind data (T/F)")
    filewind: str = Field("wind.dat", description="Name of the wind data file")
    currYN: str = Field("!", description="Current data (T/F)")
    walvYN: str = Field("!", description="Wave-induced current data (T/F)")
    mesin: int = Field(1, description="Input message level (0-2)")
    mesbf: int = Field(2, description="Output message level (0-2)")
    fricc: float = Field(0.11, description="Bottom friction factor")
    ibreak: int = Field(1, description="Wave breaking parameterization (1-3)")
    brcrYN: str = Field("", description="Wave breaking parameterization (T/F)")
    melim: int = Field(1, description="Wave energy limit (1-3)")
    limfak: float = Field(0.1, description="Wave energy limit factor")
    lsourceswam: str = Field("F", description="Source term for SWAN (T/F)")
    deltc_out: int = Field(3600, description="Output time step (s)")
    definetc: int = Field(-1, description="Definition of output time step (1-3)")
    outstyle: str = Field("NC", description="Output style (NC/WW3)")
    wwm1: int = Field(1, description="sig. height (m) {sigWaveHeight}   2D")
    wwm2: int = Field(
        1, description="Mean average period (sec) - TM01 {meanWavePeriod}  2D"
    )
    wwm3: int = Field(
        0,
        description="Zero down crossing period for comparison with buoy (s) - TM02 {zeroDowncrossPeriod}  2D",
    )
    wwm4: int = Field(
        0, description="Average period of wave runup/overtopping - TM10 {TM10}  2D"
    )
    wwm5: int = Field(0, description="Mean wave number (1/m) {meanWaveNumber}  2D")
    wwm6: int = Field(0, description="Mean wave length (m) {meanWaveLength}  2D")
    wwm7: int = Field(
        0,
        description="Mean average energy transport direction (degr) - MWD in NDBC? {meanWaveDirection}  2D",
    )
    wwm8: int = Field(
        1, description="Mean directional spreading (degr) {meanDirSpreading}  2D"
    )
    wwm9: int = Field(1, description="Discrete peak period (sec) - Tp {peakPeriod}  2D")
    wwm10: int = Field(
        0,
        description="Continuous peak period based on higher order moments (sec) {continuousPeakPeriod}  2D",
    )
    wwm11: int = Field(0, description="Peak phase vel. (m/s) {peakPhaseVel}  2D")
    wwm12: int = Field(0, description="Peak n-factor {peakNFactor}   2D")
    wwm13: int = Field(0, description="Peak group vel. (m/s) {peakGroupVel}   2D")
    wwm14: int = Field(0, description="Peak wave number {peakWaveNumber}  2D")
    wwm15: int = Field(0, description="Peak wave length {peakWaveLength}  2D")
    wwm16: int = Field(
        1, description="Peak (dominant) direction (degr) {dominantDirection}  2D"
    )
    wwm17: int = Field(1, description="Peak directional spreading {peakSpreading}  2D")
    wwm18: int = Field(
        1, description="Discrete peak direction (radian?) {discretePeakDirectio}  2D"
    )
    wwm19: int = Field(0, description="Orbital vel. (m/s) {orbitalVelocity}  2D")
    wwm20: int = Field(0, description="RMS Orbital vel. (m/s) {rmsOrbitalVelocity}  2D")
    wwm21: int = Field(
        0, description="Bottom excursion period (sec?) {bottomExcursionPerio}  2D"
    )
    wwm22: int = Field(0, description="Bottom wave period (sec) {bottomWavePeriod}  2D")
    wwm23: int = Field(
        0, description="Uresell number based on peak period {UresellNumber}  2D"
    )
    wwm24: int = Field(
        0, description="Friction velocity (m/s?) {frictionalVelocity}  2D"
    )
    wwm25: int = Field(0, description="Charnock coefficient {CharnockCoeff}  2D")
    wwm26: int = Field(0, description="Rougness length {rougnessLength}  2D")
    wwm27: int = Field(
        0, description="Roller energy dissipation rate (W/m²) @nodes {Drol} 2D"
    )
    wwm28: int = Field(
        0,
        description="Total wave energy dissipation rate by depth-induced breaking (W/m²) @nodes {wave_sbrtot}  2D",
    )
    wwm29: int = Field(
        0,
        description="Total wave energy dissipation rate by bottom friction (W/m²) @nodes {wave_sbftot} 2D",
    )
    wwm30: int = Field(
        0,
        description="Total wave energy dissipation rate by whitecapping (W/m²) @nodes {wave_sdstot} 2D",
    )
    wwm31: int = Field(
        0,
        description="Total wave energy dissipation rate by vegetation (W/m²) @nodes {wave_svegtot} 2D",
    )
    wwm32: int = Field(
        0,
        description="Total wave energy input rate from atmospheric forcing (W/m²) @nodes {wave_sintot} 2D",
    )
    wwm33: int = Field(0, description="WWM_energy vector {waveEnergyDirX,Y}  2D vector")
    wwm34: int = Field(
        0,
        description="Vertical Stokes velocity (m.s-1) @sides and whole levels {stokes_wvel}  3D",
    )
    wwm35: int = Field(
        0,
        description="Wave force vector (m.s-2) computed by wwm @side centers and whole levels {waveForceX,Y}   3D vector",
    )
    wwm36: int = Field(
        0,
        description="Horizontal Stokes velocity (m.s-1) @nodes and whole levels {stokes_hvel} 3D vector",
    )
    wwm37: int = Field(
        0,
        description="Roller contribution to horizontal Stokes velocity (m.s-1) @nodes and whole levels {roller_stokes_hvel} 3D vector",
    )
    wwm31YN: str = Field(
        description="Total wave energy dissipation rate by vegetation (W/m2) @nodes {wave_svegtot} 2D",
        default="!",
    )
    wwm32YN: str = Field(
        description="Total wave energy input rate from atmospheric forcing (W/m2) @nodes {wave_sintot} 2D",
        default="!",
    )
    wwm33YN: str = Field(
        description="WWM_energy vector {waveEnergyDirX,Y}  2D vector", default="!"
    )
    wwm34YN: str = Field(
        description="Vertical Stokes velocity (m.s-1) @sides and whole levels {stokes_wvel}  3D",
        default="!",
    )
    wwm35YN: str = Field(
        description="Wave force vector (m.s-2) computed by wwm @side centers and whole levels {waveForceX,Y}   3D vector",
        default="!",
    )
    wwm36YN: str = Field(
        description="Horizontal Stokes velocity (m.s-1) @nodes and whole levels {stokes_hvel} 3D vector",
        default="!",
    )
    wwm37YN: str = Field(
        description="Roller contribution to horizontal Stokes velocity (m.s-1) @nodes and whole levels {roller_stokes_hvel} 3D vector ",
        default="!",
    )
    HS: str = Field("T", description="significant wave height")
    TM01: str = Field("T", description="mean period")
    TM02: str = Field("F", description="zero-crossing mean period")
    DM: str = Field("T", description="mean wave direction")
    DSPR: str = Field("T", description="directional spreading")
    TPP: str = Field("T", description="peak period")
    TPPD: str = Field("T", description="direaction of the peak ... check source code")
    CPP: str = Field("F", description="peak phase velocity")
    WNPP: str = Field("F", description="peak wave number")
    CGPP: str = Field("F", description="peak group speed")
    KPP: str = Field("F", description="peak wave number")
    LPP: str = Field("F", description="peak wave length")
    PEAKD: str = Field("T", description="peak direction")
    DPEAK: str = Field("T", description="peak direction")
    PEAKDSPR: str = Field("T", description="peak directional spreading")
    UBOT: str = Field("F", description="bottom exc. velocity")
    ORBITAL: str = Field("F", description="bottom orbital velocity")
    iouts: str = Field(default=15)
    nouts: str = Field(
        "'AWAC_in','AWAC_mid','AWAC_off','SPOT_1002','SPOT_1011','SPOT_1018','SPOT_1026'",
        description="TODO",
    )
    xouts: str = Field(
        "115.6208687,115.5941886,115.58077,115.5942931,115.5830497,115.5807825,115.5960683",
        description="TODO",
    )
    youts: str = Field(
        "-32.611605,-32.611605,-32.613682,-32.6253914,-32.6135870,-32.6294226,-32.6096741",
        description="TODO",
    )
    lsp2d: str = Field("T", description="TODO")
    ac: str = Field("T", description="TODO")
    template: Optional[str] = Field(
        description="The path to the model template",
        default=CSIRO_TEMPLATE,
    )

    drampwafo: float = Field(1.0, description="TODO")
    nadv: int = Field(1, description="TODO")
    drampwind: float = Field(1.0, description="TODO")
    dramp: float = Field(1.0, description="TODO")
    wwminput_history_DEP: str = Field("F", description="TODO")
    wwminput_history_TAUW: str = Field("F", description="TODO")
    wwminput_history_TAUHF: str = Field("T", description="TODO")
    wwminput_history_TAUTOT: str = Field("T", description="TODO")
    wwminput_history_STOKESSURFX: str = Field("T", description="TODO")
    wwminput_history_STOKESSURFY: str = Field("T", description="TODO")
    wwminput_history_STOKESBAROX: str = Field("T", description="TODO")
    wwminput_history_STOKESBAROY: str = Field("T", description="TODO")
    wwminput_station_DEP: str = Field("T", description="TODO")
    wwminput_station_TAUW: str = Field("T", description="TODO")
    wwminput_station_TAUHF: str = Field("T", description="TODO")
    wwminput_station_TAUTOT: str = Field("T", description="TODO")
    wwminput_station_STOKESSURFX: str = Field("T", description="TODO")
    wwminput_station_STOKESSURFY: str = Field("T", description="TODO")
    wwminput_station_STOKESBAROX: str = Field("T", description="TODO")
    wwminput_station_STOKESBAROY: str = Field("T", description="TODO")
    wwminput_station_OUTSTYLE: str = Field(
        "NO",
        description="'NO' no output 'STE' classic station output (default) 'NC' for netcdf output",
    )
    wwminput_LHOTF: str = Field("F", description="wwminput Write hotfile")
    param_nhot: int = Field(
        0,
        description="use 1 to write out hotstart: output *_hotstart every 'hotout_write' steps",
    )
    param_nhot_writeYN: str = Field(
        "!", description="enables or disables (!) the nhot write field"
    )
    param_nhot_write: float = Field(
        22320.0,
        description="if enabled when nhot and nhotwriteYN enabled then must be a multiple of ihfskip if nhot=1",
    )
    wwminput_LHOTR: str = Field(
        "F", description="Use hotstart file (see &HOTFILE section)"
    )
    wwminput_LINID: str = Field(
        "T",
        description=" Initial condition; F for default; use T if using WW3 as i.c. etc",
    )
    param_iof_hydro1: int = Field(
        1, description="output 0: off; 1: on - elev. [m]  {elev} 2D - Default 1"
    )
    param_iof_hydro2: int = Field(
        0,
        description="output 0: off; 1: on - air pressure [Pa]  {air_pressure} 2D - Default 0",
    )
    param_iof_hydro3: int = Field(
        0,
        description="output 0: off; 1: on - air temperature [C] {air_temperature} 2D - Default 0",
    )
    param_iof_hydro4: int = Field(
        0,
        description="output 0: off; 1: on - Specific humidity [-] {specific_humidity}  2D - Default 0",
    )
    param_iof_hydro5: int = Field(
        0,
        description="output 0: off; 1: on - solar (shortwave) radiation [W/m/m] {solar_radiation}  2D - Default 0",
    )
    param_iof_hydro6: int = Field(
        0,
        description="output 0: off; 1: on - sensible flux (positive upward) [W/m/m]  {sensible_flux}  2D - Default 0",
    )
    param_iof_hydro7: int = Field(
        0,
        description="output 0: off; 1: on - latent heat flux (positive upward) [W/m/m] {latent_heat}   2D - Default 0",
    )
    param_iof_hydro8: int = Field(
        0,
        description="output 0: off; 1: on - upward longwave radiation (positive upward) [W/m/m] {upward_longwave} 2D - Default 0",
    )
    param_iof_hydro9: int = Field(
        0,
        description="output 0: off; 1: on - downward longwave radiation (positive downward) [W/m/m] {downward_longwave}  2D - Default 0",
    )
    param_iof_hydro10: int = Field(
        0,
        description="output 0: off; 1: on - total flux=-flsu-fllu-(radu-radd) [W/m/m] {total_heat_flux}  2D - Default 0",
    )
    param_iof_hydro11: int = Field(
        0,
        description="output 0: off; 1: on - evaporation rate [kg/m/m/s] {evaporation}  2D - Default 0",
    )
    param_iof_hydro12: int = Field(
        0,
        description="output 0: off; 1: on - precipitation rate [kg/m/m/s] {precipitation}  2D - Default 0",
    )
    param_iof_hydro13: int = Field(
        0,
        description="output 0: off; 1: on - Bottom stress vector [kg/m/s^2(Pa)] {bottom_stress} 2D vector - Default 0",
    )
    param_iof_hydro14: int = Field(
        0,
        description="output 0: off; 1: on - wind velocity vector [m/s] {wind_speed}  2D vector - Default 0",
    )
    param_iof_hydro15: int = Field(
        0,
        description="output 0: off; 1: on - wind stress vector [m^2/s/s] {wind_stress}  2D vector - Default 0",
    )
    param_iof_hydro16: int = Field(
        1,
        description="output 0: off; 1: on - depth-averaged vel vector [m/s] {dahv}  2D vector - Default 1",
    )
    param_iof_hydro17: int = Field(
        0,
        description="output 0: off; 1: on - vertical velocity [m/s] {vertical_velocity}  3D - Default 0",
    )
    param_iof_hydro18: int = Field(
        0,
        description="output 0: off; 1: on - water temperature [C] {temp}  3D - Default 0",
    )
    param_iof_hydro19: int = Field(
        0,
        description="output 0: off; 1: on - water salinity [PSU] {salt}   3D - Default 0",
    )
    param_iof_hydro20: int = Field(
        0,
        description="output 0: off; 1: on - water density [kg/m^3] {water_density}   3D - Default 0",
    )
    param_iof_hydro21: int = Field(
        0,
        description="output 0: off; 1: on - eddy diffusivity [m^2/s] {diffusivity}   3D - Default 0",
    )
    param_iof_hydro22: int = Field(
        0,
        description="output 0: off; 1: on - eddy viscosity [m^2/s] {viscosity}      3D - Default 0",
    )
    param_iof_hydro23: int = Field(
        0,
        description="output 0: off; 1: on - turbulent kinetic energy {TKE}   3D - Default 0",
    )
    param_iof_hydro24: int = Field(
        0,
        description="output 0: off; 1: on - turbulent mixing length [m] {mixing_length}   3D - Default 0",
    )
    param_iof_hydro25: int = Field(
        0,
        description="output 0: off; 1: on - horizontal vel vector [m/s] {hvel}   3D vector - Default 0",
    )
    param_iof_hydro26: int = Field(
        0,
        description="output 0: off; 1: on - horizontal vel vector defined @side [m/s] {hvel_side}   3D vector  - Default 0",
    )
    param_iof_hydro27: int = Field(
        0,
        description="output 0: off; 1: on - vertical vel. @elem [m/s] {wvel_elem}   3D vector  - Default 0",
    )
    param_iof_hydro28: int = Field(
        0,
        description="output 0: off; 1: on - T @prism centers [C] {temp_elem}   3D - Default 0",
    )
    param_iof_hydro29: int = Field(
        0,
        description="output 0: off; 1: on - S @prism centers [PSU] {salt_elem}   3D - Default 0",
    )
    param_iof_hydro30: int = Field(
        0,
        description="output 0: off; 1: on - Barotropic pressure gradient force vector (m.s-2) @side centers  {pressure_gradient}  2D vector  - Default 0",
    )
    wwminput_history_OUTSTYLE: str = Field(
        "NC", description="'output option - use 'NO' for no output"
    )
    param_nspool_sta: int = Field(
        30,
        description="needed if iout_sta/=0; mod(nhot_write,nspool_sta) must=0 defaults to 30",
    )
    ihot: int = Field(
        0,
        description="hotstart 0: off; 1: on - whether to expect hotstarts - Default - 0-",
    )
    wwminput_hotfile_DELTC: int = Field(
        0,
        description="hotfile time in UNITC (typically seconds) when hotfile should be written, defaults to 3600",
    )
    wwminput_station_DELTC: int = Field(
        3600,
        description="Time step for output; if smaller than simulation time step, the latter is used (output every step for better 1D 2D spectra analysis)",
    )
    wwminput_history_DELTC: int = Field(
        3600,
        description="Time step for output; if smaller than simulation time step, the latter is used (output every step for better 1D 2D spectra analysis)",
    )

    # validator example - ensure the following
    # Bottom friction.
    #           nchi=0: drag coefficients specified in drag.gr3; nchi=-1: Manning's
    #           formulation (even for 3D prisms) with n specified in manning.gr3.
    #           nchi=1: bottom roughness (in meters) specified in rough.gr3 (and in this case, negative
    #           or 0 depths in rough.gr3 indicate time-independent Cd, not roughness!).
    #           Cd is calculated using the log law, when dzb>=dzb_min; when dzb<dzb_min,
    #           Cd=Cdmax*exp[dzb_decay*(1-dzb/dzb_min)], where Cdmax=Cd(dzb=dzb_min),
    #           and dzb_decay (<=0) is a decay const specified below. We recommend dzb_decay=0
    #           and may remove this constant in the future.
    #           If iwbl/=0, nchi must =1.
    #   nchi = -1
    #   dzb_min = 0.5 !needed if nchi=1; min. bottom boundary layer thickness [m].
    #   dzb_decay = 0. !needed if nchi=1; a decay const. [-]. should =0
    #   hmin_man = 1.0 !needed if nchi=-1: min. depth in Manning's formulation [m]

    @model_validator(mode="after")
    def validate_bottom_friction(cls, v):
        if v.nchi == 0:
            if v.grid.drag is None:
                raise ValueError("drag.gr3 must be specified when nchi=0")
        elif v.nchi == -1:
            if v.grid.manning is None:
                raise ValueError("manning.gr3 must be specified when nchi=-1")
        elif v.nchi == 1:
            if v.grid.rough is None:
                raise ValueError("rough.gr3 must be specified when nchi=1")
        else:
            raise ValueError("nchi must be 0, -1, or 1")
        return v

    def __call__(self, runtime) -> str:
        # Copy grid files
        ret = self.model_dump()
        ret["_rnday"] = runtime.period.duration.total_seconds() / 86400
        ret["grid"] = self.grid.get(runtime.staging_dir)
        # TODO Still need to link up these maybe?
        ret.update(
            self.data.get(
                destdir=runtime.staging_dir, grid=self.grid, time=runtime.period
            )
        )
        return ret


class SCHISMConfig(BaseConfig):
    model_type: Literal["schism"] = Field(
        "schism", description="The model type for SCHISM."
    )
    grid: SCHISMGrid = Field(description="The model grid")
    data: Optional[SCHISMData] = Field(None, description="Model inputs")
    nml: Optional[NML] = Field(
        default_factory=lambda: NML(param=Param()), description="The namelist"
    )
    template: Optional[str] = Field(
        description="The path to the model template",
        default=SCHISM_TEMPLATE,
    )

<<<<<<< HEAD
    # add a validator that checks that nml.param.ihot is 1 if data.hotstart is not none
    @model_validator(mode="after")
    def check_hotstart(self):
        if (
            self.data is not None
            and hasattr(self.data, "hotstart")
            and self.data.hotstart is not None
        ):
            self.nml.param.opt.ihot = 1
        return self

=======
>>>>>>> 7fdf490d
    @model_serializer
    def serialize_model(self, **kwargs):
        """Custom serializer to handle proper serialization of nested components."""
        from rompy.schism.grid import GR3Generator

        result = {}

        # Explicitly handle required fields
        result["model_type"] = self.model_type

        # Handle grid separately to process GR3Generator objects
        if self.grid is not None:
            grid_dict = {}
            for field_name in self.grid.model_fields:
                value = getattr(self.grid, field_name, None)

                # Special handling for GR3Generator objects
                if value is not None and isinstance(value, GR3Generator):
                    # For GR3Generator objects, extract just the value field
                    grid_dict[field_name] = value.value
                elif value is not None and not field_name.startswith("_"):
                    grid_dict[field_name] = value

            result["grid"] = grid_dict

        # Add optional fields that are not None
        if self.data is not None:
            result["data"] = self.data

        if self.nml is not None:
            result["nml"] = self.nml

        if self.template is not None:
            result["template"] = self.template

        return result

    # Enable arbitrary types and validation from instances in Pydantic v2
    model_config = ConfigDict(arbitrary_types_allowed=True, from_attributes=True)

    # Add data visualization methods
    # Atmospheric (sflux) plotting
    plot_sflux_spatial = plot_sflux_spatial
    plot_sflux_timeseries = plot_sflux_timeseries

    # Boundary data plotting
    plot_boundary_points = plot_boundary_points
    plot_boundary_timeseries = plot_boundary_timeseries
    plot_boundary_profile = plot_boundary_profile

    # Tidal data plotting
    plot_tidal_boundaries = plot_tidal_boundaries
    plot_tidal_stations = plot_tidal_stations
    plot_tidal_rose = plot_tidal_rose
    plot_tidal_dataset = plot_tidal_dataset

    def __call__(self, runtime) -> str:
        logger = logging.getLogger(__name__)

        logger.info(f"Generating grid files using {type(self.grid).__name__}")
        self.grid.get(runtime.staging_dir)

        if self.data is not None:
            self.nml.update_data_sources(
                self.data.get(
                    destdir=runtime.staging_dir, grid=self.grid, time=runtime.period
                )
            )
        self.nml.update_times(period=runtime.period)

        self.nml.write_nml(runtime.staging_dir)

        return str(runtime.staging_dir)


class SchismCSIROMigrationConfig(SchismCSIROConfig):
    model_type: Literal["schismcsiromigration"] = Field(
        "schismcsiromigration", description="The model type for SCHISM."
    )
    template: Optional[str] = Field(
        description="The path to the model template",
        default=SCHISM_TEMPLATE,
    )

    def __call__(self, runtime) -> str:
        # Create translation dictionary
        config_dict = {
            "param": {
                "opt": {
                    "ihot": self.ihot,
                    "project": self.project,
                    "utc_start": self.utc_start,
                    "time_step": self.time_step,
                    "msc2": self.msc2,
                    "mdc2": self.mdc2,
                    "ihfskip": self.ihfskip,
                    "icou_elfe_wwm": self.icou_elfe_wwm,
                    "nstep_wwm": self.nstep_wwm,
                    "deltc": self.deltc,
                    "h1_bcc": self.h1_bcc,
                    "h2_bcc": self.h2_bcc,
                    "h_bcc1": self.h_bcc1,
                    "thetai": self.thetai,
                    "iwbl": self.iwbl,
                    "slam0": self.slam0,
                    "sfea0": self.sfea0,
                    "nchi": self.nchi,
                    "dzb_decayYN": self.dzb_decayYN,
                    "rlatitude": self.rlatitude,
                    "ic_elev": self.ic_elev,
                    "inv_atm_bnd": self.inv_atm_bnd,
                    "ibtrack_openbndYN": self.ibtrack_openbndYN,
                    "iwindoffYN": self.iwindoffYN,
                    "iwind_form": self.iwind_form,
                    "param_nhot": self.param_nhot,
                    "param_nhot_writeYN": self.param_nhot_writeYN,
                    "param_nhot_write": self.param_nhot_write,
                },
                "schout": {
                    "param_nspool_sta": self.param_nspool_sta,
                    "param_iof_hydro1": self.param_iof_hydro1,
                    "param_iof_hydro2": self.param_iof_hydro2,
                    "param_iof_hydro3": self.param_iof_hydro3,
                    "param_iof_hydro4": self.param_iof_hydro4,
                    "param_iof_hydro5": self.param_iof_hydro5,
                    "param_iof_hydro6": self.param_iof_hydro6,
                    "param_iof_hydro7": self.param_iof_hydro7,
                    "param_iof_hydro8": self.param_iof_hydro8,
                    "param_iof_hydro9": self.param_iof_hydro9,
                    "param_iof_hydro10": self.param_iof_hydro10,
                    "param_iof_hydro11": self.param_iof_hydro11,
                    "param_iof_hydro12": self.param_iof_hydro12,
                    "param_iof_hydro13": self.param_iof_hydro13,
                    "param_iof_hydro14": self.param_iof_hydro14,
                    "param_iof_hydro15": self.param_iof_hydro15,
                    "param_iof_hydro16": self.param_iof_hydro16,
                    "param_iof_hydro17": self.param_iof_hydro17,
                    "param_iof_hydro18": self.param_iof_hydro18,
                    "param_iof_hydro19": self.param_iof_hydro19,
                    "param_iof_hydro20": self.param_iof_hydro20,
                    "param_iof_hydro21": self.param_iof_hydro21,
                    "param_iof_hydro22": self.param_iof_hydro22,
                    "param_iof_hydro23": self.param_iof_hydro23,
                    "param_iof_hydro24": self.param_iof_hydro24,
                    "param_iof_hydro25": self.param_iof_hydro25,
                    "param_iof_hydro26": self.param_iof_hydro26,
                    "param_iof_hydro27": self.param_iof_hydro27,
                    "param_iof_hydro28": self.param_iof_hydro28,
                    "param_iof_hydro29": self.param_iof_hydro29,
                    "param_iof_hydro30": self.param_iof_hydro30,
                },
            },
            "wwminput_WW3": {
                "proc": {
                    "PROCNAME": self.project,
                },
                "history": {
                    "HS": self.HS,
                    "TM01": self.TM01,
                    "TM02": self.TM02,
                    "DM": self.DM,
                    "DSPR": self.DSPR,
                    "TPP": self.TPP,
                    "TPPD": self.TPPD,
                    "CPP": self.CPP,
                    "WNPP": self.WNPP,
                    "CGPP": self.CGPP,
                    "KPP": self.KPP,
                    "LPP": self.LPP,
                    "PEAKD": self.PEAKD,
                    "DPEAK": self.DPEAK,
                    "PEAKDSPR": self.PEAKDSPR,
                    "UBOT": self.UBOT,
                    "ORBITAL": self.ORBITAL,
                    "DEP": self.wwminput_history_DEP,
                    "TAUW": self.wwminput_history_TAUW,
                    "TAUHF": self.wwminput_history_TAUHF,
                    "TAUTOT": self.wwminput_history_TAUTOT,
                    "STOKESSURFX": self.wwminput_history_STOKESSURFX,
                    "STOKESSURFY": self.wwminput_history_STOKESSURFY,
                    "STOKESBAROX": self.wwminput_history_STOKESBAROX,
                    "STOKESBAROY": self.wwminput_history_STOKESBAROY,
                    "DELTC": self.wwminput_history_DELTC,
                    "OUTSTYLE": self.wwminput_history_OUTSTYLE,
                },
                "station": {
                    "iouts": self.iouts,
                    "nouts": self.nouts,
                    "xouts": self.xouts,
                    "youts": self.youts,
                    "lsp2d": self.lsp2d,
                    "ac": self.ac,
                    "drampwafo": self.drampwafo,
                    "nadv": self.nadv,
                    "drampwind": self.drampwind,
                    "dramp": self.dramp,
                    "DEP": self.wwminput_station_DEP,
                    "TAUW": self.wwminput_station_TAUW,
                    "TAUHF": self.wwminput_station_TAUHF,
                    "TAUTOT": self.wwminput_station_TAUTOT,
                    "STOKESSURFX": self.wwminput_station_STOKESSURFX,
                    "STOKESSURFY": self.wwminput_station_STOKESSURFY,
                    "STOKESBAROX": self.wwminput_station_STOKESBAROX,
                    "STOKESBAROY": self.wwminput_station_STOKESBAROY,
                    "OUTSTYLE": self.wwminput_station_OUTSTYLE,
                    "DELTC": self.wwminput_station_DELTC,
                },
                "hotfile": {
                    "LHOTF": self.wwminput_LHOTF,
                    "hotfile_DELTC": self.wwminput_hotfile_DELTC,
                },
            },
        }
        schism_config = SCHISMConfig(
            grid=self.grid, data=self.data, nml=NML(**config_dict)
        )
        schism_config.__call__(runtime)<|MERGE_RESOLUTION|>--- conflicted
+++ resolved
@@ -2,19 +2,12 @@
 from pathlib import Path
 from typing import Any, Literal, Optional, Union
 
-<<<<<<< HEAD
 from pydantic import ConfigDict, Field, model_serializer, model_validator
-
-from rompy.core import (BaseConfig, DataBlob, RompyBaseModel, Spectrum,
-                        TimeRange)
-=======
-from pydantic import Field, model_serializer, model_validator
 
 from rompy.core.config import BaseConfig
 from rompy.core.data import DataBlob
 from rompy.core.time import TimeRange
 from rompy.core.types import RompyBaseModel, Spectrum
->>>>>>> 7fdf490d
 
 # Import plotting functions
 from .config_plotting import plot_sflux_spatial, plot_sflux_timeseries
@@ -545,7 +538,6 @@
         default=SCHISM_TEMPLATE,
     )
 
-<<<<<<< HEAD
     # add a validator that checks that nml.param.ihot is 1 if data.hotstart is not none
     @model_validator(mode="after")
     def check_hotstart(self):
@@ -557,8 +549,6 @@
             self.nml.param.opt.ihot = 1
         return self
 
-=======
->>>>>>> 7fdf490d
     @model_serializer
     def serialize_model(self, **kwargs):
         """Custom serializer to handle proper serialization of nested components."""
