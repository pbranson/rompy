--- conflicted
+++ resolved
@@ -760,13 +760,6 @@
         """
         logger = logging.getLogger(__name__)
         dest = destdir / "tvd.prop"
-<<<<<<< HEAD
-        if os.path.exists(dest):
-            logger.info(f"Removing existing tvd.prop file {dest}")
-            os.remove(dest)
-        logger.info(f"Generating tvd.prop file {dest}")
-        tvdflag.write(dest, overwrite=True)
-=======
 
         # For tvd.prop we need the number of elements
         num_elements = self.pylibs_hgrid.ne  # Number of elements
@@ -788,7 +781,6 @@
         except Exception as e:
             logger.warning(f"Failed to set permissions on tvd.prop: {e}")
 
->>>>>>> 9d42fd5d
         return dest
 
     def boundary(self, tolerance=None) -> Polygon:
@@ -1030,18 +1022,6 @@
         if hasattr(gd, "compute_bnd") and not hasattr(gd, "nob"):
             gd.compute_bnd()
 
-<<<<<<< HEAD
-    def ocean_boundary(self):
-        # bnd = self.pyschism_hgrid.boundaries.open.get_coordinates()
-
-        # Assume that the longest boundary is the ocean boundary
-        # TODO - this is a bit of a hack, need to find a better way to do this
-        gdf_bo = self.pyschism_hgrid.boundaries.open #gdf
-        blength = gdf_bo.length
-        bnd = gdf_bo.geometry[blength.idxmax()]
-        x, y = bnd.xy
-        return x, y
-=======
         if not hasattr(gd, "nob") or gd.nob is None or gd.nob == 0:
             logger.warning("No open boundaries found in grid")
             return np.array([]), np.array([])
@@ -1056,7 +1036,6 @@
             y_coords.extend(gd.y[boundary_nodes])
 
         return np.array(x_coords), np.array(y_coords)
->>>>>>> 9d42fd5d
 
     def land_boundary(self):
         gd = self.pylibs_hgrid
