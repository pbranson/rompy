--- conflicted
+++ resolved
@@ -6,14 +6,10 @@
 
 import numpy as np
 import pandas as pd
-<<<<<<< HEAD
 from pydantic import (ConfigDict, Field, PrivateAttr, field_validator,
-                      model_validator)
+                      model_serializer, model_validator)
 from pylib import (compute_zcor, create_schism_vgrid, read_schism_hgrid,
                    read_schism_vgrid, save_schism_grid, schism_grid)
-=======
-from pydantic import Field, PrivateAttr, field_validator, model_validator, model_serializer
->>>>>>> dbc4b04e
 from shapely.geometry import MultiPoint, Polygon
 
 from rompy.core import DataBlob, RompyBaseModel
@@ -43,7 +39,9 @@
 
 
 class GR3Generator(GeneratorBase):
-    model_type: Literal["gr3_generator"] = Field("gr3_generator", description="Model discriminator")
+    model_type: Literal["gr3_generator"] = Field(
+        "gr3_generator", description="Model discriminator"
+    )
     hgrid: DataBlob | Path = Field(..., description="Path to hgrid.gr3 file")
     gr3_type: str = Field(
         ...,
@@ -51,35 +49,38 @@
     )
     value: float = Field(None, description="Constant value to set in gr3 file")
     crs: str = Field("epsg:4326", description="Coordinate reference system")
-    
+
     @classmethod
     def model_json_schema(cls, *args, **kwargs):
         """Add discriminator to JSON schema"""
         schema = super().model_json_schema(*args, **kwargs)
         schema["discriminator"] = {"propertyName": "model_type"}
         return schema
-        
+
     @model_serializer
     def serialize_model(self, **kwargs):
         """Custom serializer to ensure proper serialization when used in other models."""
         result = {}
         result["model_type"] = self.model_type
-        
+
         # Explicitly include the value field to ensure it's correctly serialized
-        if hasattr(self, 'value') and self.value is not None:
-            result['value'] = self.value
-        
+        if hasattr(self, "value") and self.value is not None:
+            result["value"] = self.value
+
         # Include other non-private fields
         for field_name in self.model_fields:
-            if not field_name.startswith('_') and getattr(self, field_name, None) is not None:
-                if field_name not in ['value', 'model_type']:  # Already handled above
+            if (
+                not field_name.startswith("_")
+                and getattr(self, field_name, None) is not None
+            ):
+                if field_name not in ["value", "model_type"]:  # Already handled above
                     result[field_name] = getattr(self, field_name)
-                    
+
         # Remove any private attributes
         for key in list(result.keys()):
-            if key.startswith('_'):
+            if key.startswith("_"):
                 del result[key]
-                
+
         return result
 
     @field_validator("gr3_type")
@@ -115,29 +116,9 @@
         except Exception:
             gd = read_schism_hgrid(ref)
 
-<<<<<<< HEAD
         # Generate a standard gr3 file that matches PySchism format
         # This follows the same format as hgrid.gr3: description, NE NP, node list, element list
         logger.info(f"Generating {self.gr3_type}.gr3 with constant value {self.value}")
-=======
-class Vgrid2D(GeneratorBase):
-    model_type: Literal["vgrid2D_generator"] = Field(
-        "vgrid2D_generator", description="Model descriminator"
-    )
-    
-    @model_serializer
-    def serialize_model(self, **kwargs):
-        """Custom serializer to handle proper serialization."""
-        result = {field_name: getattr(self, field_name) for field_name in self.model_fields 
-                 if getattr(self, field_name, None) is not None}
-        
-        # Remove private attributes
-        for key in list(result.keys()):
-            if key.startswith('_'):
-                del result[key]
-                
-        return result
->>>>>>> dbc4b04e
 
         with open(dest, "w") as f:
             # First line: Description
@@ -204,37 +185,7 @@
         return dest
 
 
-<<<<<<< HEAD
 from rompy.schism.vgrid import VGrid, create_2d_vgrid
-=======
-class Vgrid3D_LSC2(GeneratorBase):
-    model_type: Literal["vgrid3D_lsc2"] = Field(
-        "vgrid3D_lsc2", description="Model descriminator"
-    )
-    
-    @model_serializer
-    def serialize_model(self, **kwargs):
-        """Custom serializer to handle proper serialization."""
-        result = {field_name: getattr(self, field_name) for field_name in self.model_fields 
-                 if getattr(self, field_name, None) is not None}
-        
-        # Remove private attributes
-        for key in list(result.keys()):
-            if key.startswith('_'):
-                del result[key]
-                
-        return result
-    hgrid: DataBlob | Path = Field(..., description="Path to hgrid.gr3 file")
-    hsm: list[float] = Field(..., description="Depth for each master grid")
-    nv: list[int] = Field(..., description="Total number of vertical levels")
-    h_c: float = Field(
-        ..., description="Transition depth between sigma and z-coordinates"
-    )
-    theta_b: float = Field(..., description="Vertical resolution near the surface")
-    theta_f: float = Field(..., description="Vertical resolution near the seabed")
-    crs: str = Field("epsg:4326", description="Coordinate reference system")
-    _vgrid = PrivateAttr(default=None)
->>>>>>> dbc4b04e
 
 # Vertical grid type constants (module level for easy importing)
 VGRID_TYPE_2D = "2d"
@@ -248,35 +199,10 @@
     This class directly uses the VGrid API which mirrors the create_schism_vgrid function from PyLibs.
     """
 
-<<<<<<< HEAD
     # VGrid configuration parameters
     vgrid_type: str = Field(
         default="2d",
         description="Type of vertical grid to generate (2d, lsc2, or sz)",
-=======
-class Vgrid3D_SZ(GeneratorBase):
-    model_type: Literal["vgrid3D_sz"] = Field(
-        "vgrid3D_sz", description="Model descriminator"
-    )
-    
-    @model_serializer
-    def serialize_model(self, **kwargs):
-        """Custom serializer to handle proper serialization."""
-        result = {field_name: getattr(self, field_name) for field_name in self.model_fields 
-                 if getattr(self, field_name, None) is not None}
-        
-        # Remove private attributes
-        for key in list(result.keys()):
-            if key.startswith('_'):
-                del result[key]
-                
-        return result
-    hgrid: DataBlob | Path = Field(..., description="Path to hgrid.gr3 file")
-    h_s: float = Field(..., description="Depth for each master grid")
-    ztot: list[int] = Field(..., description="Total number of vertical levels")
-    h_c: float = Field(
-        ..., description="Transition depth between sigma and z-coordinates"
->>>>>>> dbc4b04e
     )
 
     # Parameters for 3D grids
@@ -287,7 +213,6 @@
         default=1000.0, description="Transition depth for LSC2 vertical grid"
     )
 
-<<<<<<< HEAD
     # Parameters specific to SZ
     h_c: float = Field(default=10.0, description="Critical depth for SZ vertical grid")
     theta_b: float = Field(
@@ -295,41 +220,30 @@
     )
     theta_f: float = Field(
         default=1.0, description="Surface theta parameter for SZ vertical grid"
-=======
-    model_type: Literal["vgrid_generator"] = Field(
-        "vgrid_generator", description="Model descriminator"
-    )
-    vgrid: Union[Vgrid2D, Vgrid3D_LSC2, Vgrid3D_SZ] = Field(
-        ...,
-        default_factory=Vgrid2D,
-        description="Type of vgrid to generate. 2d will create the minimum required for a 2d model. LSC2 will create a full vgrid for a 3d model using pyschsim's LSC2 class",
->>>>>>> dbc4b04e
-    )
-    
+    )
+
     @model_serializer
     def serialize_model(self, **kwargs):
         """Custom serializer to handle proper serialization of the vgrid field."""
-        result = {field_name: getattr(self, field_name) for field_name in self.model_fields 
-                 if getattr(self, field_name, None) is not None}
-        
+        result = {
+            field_name: getattr(self, field_name)
+            for field_name in self.model_fields
+            if getattr(self, field_name, None) is not None
+        }
+
         # Remove private attributes
         for key in list(result.keys()):
-            if key.startswith('_'):
+            if key.startswith("_"):
                 del result[key]
-                
+
         return result
 
     def generate(self, destdir: str | Path) -> Path:
-<<<<<<< HEAD
         logger = logging.getLogger(__name__)
         dest_path = Path(destdir) / "vgrid.in"
         logger.info(
             f"Generating vgrid.in at {dest_path} using unified VGrid implementation"
         )
-=======
-        dest = self.vgrid.generate(destdir=destdir)
-        return dest
->>>>>>> dbc4b04e
 
         try:
             # Create appropriate VGrid instance based on vgrid_type
@@ -417,31 +331,37 @@
 
 
 class WWMBNDGR3Generator(GeneratorBase):
-    model_type: Literal["wwmbnd_generator"] = Field("wwmbnd_generator", description="Model discriminator")
+    model_type: Literal["wwmbnd_generator"] = Field(
+        "wwmbnd_generator", description="Model discriminator"
+    )
     hgrid: DataBlob | Path = Field(..., description="Path to hgrid.gr3 file")
     bcflags: list[int] = Field(
         None,
         description="List of boundary condition flags. This replicates the functionality of the gen_wwmbnd.in file. Must be the same length as the number of open boundaries in the hgrid.gr3 file. If not specified, it is assumed that all open hgrid files are open to waves",
     )
-    
+
     @classmethod
     def model_json_schema(cls, *args, **kwargs):
         """Add discriminator to JSON schema"""
         schema = super().model_json_schema(*args, **kwargs)
         schema["discriminator"] = {"propertyName": "model_type"}
         return schema
-    
+
     @model_serializer
     def serialize_model(self, **kwargs):
         """Custom serializer to ensure proper serialization when used in other models."""
         result = {}
         result["model_type"] = self.model_type
-        
+
         # Include other non-private fields
         for field_name in self.model_fields:
-            if not field_name.startswith('_') and field_name != "model_type" and getattr(self, field_name, None) is not None:
+            if (
+                not field_name.startswith("_")
+                and field_name != "model_type"
+                and getattr(self, field_name, None) is not None
+            ):
                 result[field_name] = getattr(self, field_name)
-                
+
         return result
 
     def generate(self, destdir: str | Path, name: str = None) -> Path:
@@ -545,16 +465,27 @@
         description="Path to vgrid.in file",
         default_factory=create_2d_vgrid,
     )
-    
-    @model_validator(mode='after')
+
+    @model_validator(mode="after")
     def validate_gr3_fields(self):
         """Custom validator to handle GR3Generator conversion during deserialization."""
         # Convert GR3Generator fields that might have been serialized as simple values
-        gr3_fields = ['drag', 'diffmin', 'diffmax', 'albedo', 'watertype', 'windrot_geo2proj']
-        
+        gr3_fields = [
+            "drag",
+            "diffmin",
+            "diffmax",
+            "albedo",
+            "watertype",
+            "windrot_geo2proj",
+        ]
+
         for field in gr3_fields:
             value = getattr(self, field, None)
-            if value is not None and not isinstance(value, (DataBlob, GR3Generator)) and isinstance(value, (int, float)):
+            if (
+                value is not None
+                and not isinstance(value, (DataBlob, GR3Generator))
+                and isinstance(value, (int, float))
+            ):
                 # Create a GR3Generator instance instead of using the raw value
                 gr3_generator = GR3Generator(
                     hgrid=self.hgrid,
@@ -562,30 +493,35 @@
                     value=value,
                 )
                 setattr(self, field, gr3_generator)
-                
+
         return self
-    
+
     @model_serializer
     def serialize_model(self, **kwargs):
         """Custom serializer to handle proper serialization."""
         result = {}
-        
+
         # Add fields to the result dictionary
         for field_name in self.model_fields:
             value = getattr(self, field_name, None)
-            
+
             # Special handling for GR3Generator fields
             if value is not None and isinstance(value, GR3Generator):
-                # For GR3Generator objects, just use the value field 
+                # For GR3Generator objects, just use the value field
                 result[field_name] = value.value
             # Skip wwmbnd field if it's a WWMBNDGR3Generator (similar to TimeRange behavior in memory)
-            elif field_name == 'wwmbnd' and value is not None and isinstance(value, WWMBNDGR3Generator):
+            elif (
+                field_name == "wwmbnd"
+                and value is not None
+                and isinstance(value, WWMBNDGR3Generator)
+            ):
                 # Skip this field to prevent validation errors as it's complex to serialize/deserialize
                 pass
-            elif value is not None and not field_name.startswith('_'):
+            elif value is not None and not field_name.startswith("_"):
                 result[field_name] = value
-                
+
         return result
+
     drag: Optional[DataBlob | float | GR3Generator] = Field(
         default=None, description="Path to drag.gr3 file"
     )
@@ -1175,19 +1111,23 @@
 
     def boundary_points(self, spacing=None) -> tuple:
         return self.ocean_boundary()
-        
+
     @model_serializer
     def serialize_model(self, **kwargs):
         """Custom serializer to handle optional fields properly during serialization."""
         # Start with all fields that have values
-        result = {field_name: getattr(self, field_name) for field_name in self.model_fields 
-                 if getattr(self, field_name, None) is not None or field_name in ['grid_type', 'hgrid', 'crs']}
-        
+        result = {
+            field_name: getattr(self, field_name)
+            for field_name in self.model_fields
+            if getattr(self, field_name, None) is not None
+            or field_name in ["grid_type", "hgrid", "crs"]
+        }
+
         # Remove private attributes that shouldn't be in the serialized output
         for key in list(result.keys()):
-            if key.startswith('_'):
+            if key.startswith("_"):
                 del result[key]
-                
+
         return result
 
 
